import uuid
import logging
import tempfile

from pathlib import Path
from typing import Generator, IO
from collections import defaultdict

from sqlalchemy import insert, text, update
from sqlalchemy.dialects.postgresql import insert as insert_pg
from sqlalchemy.exc import IntegrityError
from sqlalchemy.ext.asyncio import AsyncSession  # noqa: F401
from psycopg.errors import UniqueViolation, OperationalError
from sklearn.feature_extraction.text import CountVectorizer

from ...db import DatabaseEngineAsync, get_engine_async
from ...db.crud.imports import get_or_create_import
from ...db.crud.items.academic import (
    AcademicItemGenerator,
    read_item_entries_from_db,
    gen_academic_entries,
    read_item_ids_for_import,
    read_known_ids_map,
    IdField
)
from ...db.schemas import AcademicItem, m2m_import_item_table
from ...db.schemas.imports import ImportRevision
from ...models.items import AcademicItemModel, ItemEntry
from ...models.imports import M2MImportItemType
from ...models.openalex.solr import DefType, SearchField, OpType
from .. import gather_async, elapsed_timer
from ..text import tokenise_item, extract_vocabulary, itm2txt
from ..duplicate import MilvusDuplicateIndex, PynndescentDuplicateIndex
from .clean import get_cleaned_meta_field
from .duplicate import str_to_title_slug, find_duplicates, duplicate_insertion
from ...scripts.dummy_data.dummy_annotations import session

ID_FIELDS: list[IdField] = ['openalex_id', 's2_id', 'scopus_id', 'wos_id', 'pubmed_id', 'dimensions_id']


def _read_buffered_items(fp: IO[str]) -> Generator[AcademicItemModel, None, None]:
    fp.seek(0)
    for line in fp:
        yield AcademicItemModel.model_validate_json(line)


def _check_known_identifiers(item: AcademicItemModel,
                             known_ids: dict[str, dict[str, str]],
                             logger: logging.Logger) -> str | None | bool:
    for id_field in ID_FIELDS:  # check each item
        identifier = getattr(item, id_field)
        item_id = known_ids[id_field].get(identifier, None)

        if identifier is not None and item_id is not None:
            logger.debug(' -> Found ID match and adding it to import/item m2m buffer')
            return item_id

    return False


async def _find_id_duplicates(
        session: AsyncSession,
        new_items: AcademicItemGenerator,
        fp: IO[str],
        project_id: str,
        logger: logging.Logger) -> tuple[int, int, dict[str, int], set[str]]:
    with elapsed_timer(logger, 'Fetching all known IDs from current project'):
        known_ids: dict[str, dict[str, str]]
        known_ids = {
            id_field: await read_known_ids_map(session=session, project_id=project_id, field=id_field)
            for id_field in ID_FIELDS
        }

    # Set of item_ids for which we need to add m2m tuples later
    m2m_buffer: set[str] = set()
    # Accumulator for our vocabulary
    token_counts: defaultdict[str, int] = defaultdict(int)
    n_unknown_items = 0
    n_new_items = 0

    with elapsed_timer(logger, 'Checking if there are any known identifiers in the new data'):
        for item in new_items():  # Iterate all new items
            n_new_items += 1
            # Check if we know this new item via some trusted identifier (e.g. openalex_id)
            known_item_id = _check_known_identifiers(item, known_ids, logger)

            # We know this new item (via an ID) and just need to add an m2m

            # We don't know this new item, add it to our buffer file and extend vocabulary
            if known_item_id is False:
                for tok in tokenise_item(item, lowercase=True):
                    token_counts[tok] += 1
                fp.write(item.model_dump_json() + '\n')
                n_unknown_items += 1
            # We found a match!
            else:
                m2m_buffer.add(known_item_id)

    # return number of items we need to check for duplicates, vocabulary, updated set of seen item_ids, and the m2m buffer
    return n_unknown_items, n_new_items, token_counts, m2m_buffer


async def _upsert_m2m(session: AsyncSession, item_id: str, import_id: str, latest_revision: int,
                      dry_run: bool, logger: logging.Logger) -> None:
    if dry_run:
        logger.debug(' [DRY-RUN] -> Added many-to-many relationship for import/item')
    else:
        stmt_m2m = (insert_pg(m2m_import_item_table)
                    .values(item_id=item_id, import_id=import_id, type=M2MImportItemType.explicit,
                            first_revision=latest_revision, latest_revision=latest_revision)
                    .on_conflict_do_update(constraint='m2m_import_item_pkey',
                                           set_={
                                               'latest_revision': latest_revision,
                                           }))
        await session.execute(stmt_m2m)
        await session.flush()
        logger.debug(' -> Added many-to-many relationship for import/item')


async def _find_duplicate(session: AsyncSession,
                          item: AcademicItemModel,
                          project_id: str,
                          min_text_len: int,
                          index: PynndescentDuplicateIndex | MilvusDuplicateIndex,
                          logger: logging.Logger) -> str | None:
    txt = itm2txt(item)
    if len(txt) > min_text_len:
        existing_id = index.test(ItemEntry(item_id=str(item.item_id), text=txt))
        if existing_id is not None:
            logger.debug(f'  -> Text lookup found duplicate: {existing_id}')
            return existing_id

    duplicates = await find_duplicates(item=item,
                                       project_id=str(project_id),
                                       check_tslug=True,
                                       check_tslug_advanced=True,
                                       check_doi=True,
                                       check_wos_id=True,
                                       check_scopus_id=True,
                                       check_oa_id=True,
                                       check_pubmed_id=True,
                                       check_dimensions_id=True,
                                       check_s2_id=True,
                                       session=session)
    if duplicates is not None and len(duplicates):
        existing_id = str(duplicates[0].item_id)
        logger.debug(f'  -> There are at least {len(duplicates)}; I will probably use {existing_id}')
        return existing_id

    logger.debug('  -> No duplicate found.')
    return None


def _ensure_clean_item(item: AcademicItemModel, project_id: str) -> AcademicItemModel:
    # remove empty entries from the meta-data field
    item.meta = get_cleaned_meta_field(item)

    # ensure the project id is set
    item.project_id = project_id

    # ensure we have a title_slug
    if item.title_slug is None or len(item.title_slug) == 0:
        item.title_slug = str_to_title_slug(item.title)

    return item


async def _insert_item(session: AsyncSession,
                       item: AcademicItemModel,
                       import_id: str,
                       existing_id: str | None,
                       dry_run: bool,
                       logger: logging.Logger) -> tuple[str, bool]:
    """
    Returns the item_id of the item that was inserted. This might be the existing ID or a new one.
    The second return value is
       False: New item was created (no variant, yet)
       True: Variant was created

    :param session:
    :param item:
    :param import_id:
    :param existing_id:
    :param dry_run:
    :param logger:
    :return: tuple of item_id and variant insertion
    """
    if existing_id is None:
        item_id = str(uuid.uuid4())
        if dry_run:
            logger.debug(f'  [DRY-RUN] -> Creating new item with ID {item_id}!')
            return item_id, False

        logger.debug(f' -> Creating new item with ID {item_id}!')
        item.item_id = item_id
        session.add(AcademicItem(**item.model_dump()))
        await session.flush()
        return item_id, False

    if item.item_id is None:
        item.item_id = uuid.uuid4()

    if dry_run:
        logger.debug(f'  [DRY-RUN] -> Creating variant for item_id {existing_id} with variant_id {item.item_id}!')
        return existing_id, True

    logger.debug(f'  -> Creating variant for item_id {existing_id} with variant_id {item.item_id}!')
    has_changes = await duplicate_insertion(orig_item_id=existing_id,
                                            import_id=import_id,
                                            new_item=item,
                                            session=session)
    return existing_id, has_changes


async def _get_latest_revision(session: AsyncSession, import_id: str | uuid.UUID) -> int:
    latest_revision = (await session.execute(
        text('SELECT COALESCE(MAX("import_revision_counter"), 0) as latest_revision FROM import_revision WHERE import_id=:import_id;'),
        {'import_id': import_id}
    )).scalar()
    return latest_revision


async def import_academic_items(
        db_engine: DatabaseEngineAsync,
        project_id: str | uuid.UUID,
        new_items: AcademicItemGenerator,
        import_name: str | None = None,
        import_id: str | uuid.UUID | None = None,
        user_id: str | uuid.UUID | None = None,
        description: str | None = None,
        vectoriser: CountVectorizer | None = None,
        max_slop: float = 0.05,
        min_text_len: int = 300,
        batch_size: int = 2000,
        max_features: int = 5000,
        dry_run: bool = True,
        trust_new_authors: bool = False,
        trust_new_keywords: bool = False,
        logger: logging.Logger | None = None
) -> str:
    """
    Helper function for programmatically importing `AcademicItem`s into the platform.

    Example usage:
    ```
    from nacsos_data.db import get_engine_async
    from nacsos_data.util.academic.scopus import read_scopus_file
    from nacsos_data.util.academic.import import import_academic_items

    PROJECT_ID = '??'

    db_engine = get_engine_async(conf_file='/path/to/remote_config.env')
    scopus_works = read_scopus_file('/path/to/scopus.csv', project_id=PROJECT_ID)
    await import_academic_items(items=scopus_works, db_engine=db_engine, project_id=PROJECT_ID, ...)
    ```

    If you are working in a synchronous context, you can wrap the above code in a method and run with asyncio:
    ```
    import asyncio

    def main():
        ...

    if __name__ == '__main__':
        asyncio.run(main())
    ```

    Items are always associated with a project, and within a project with an `Import`.
    This is used to indicate a "scope" of where the data comes from, e.g. a query from WoS or Scopus.
    Item sets may overlap between Imports.

    There are two modes:
      1) You can use an existing Import by providing the `import_id`.
         This might be useful when you already created a blank import via the WebUI or
         want to add more items to that import. Note, that we recommend creating a new import if
         the "scopes" are better semantically separate (e.g. query results from different points in time might be
         two Imports rather than one Import that is added to).
         In this case `user_id`, `import_name`, `description` are ignored.
      2) Create a new Import by setting `user_id`, `import_name`, and `description`; optionally set `import_id`.
         In this way, a new Import will be created and all items will be associated with that.

    :param db_engine
    :param trust_new_authors:
    :param trust_new_keywords:
    :param new_items: A list (or generator) of AcademicItems
    :param vectoriser
    :param max_slop
    :param min_text_len
    :param batch_size
    :param max_features: Maximum number of features for the vectorizer
    :param project_id: ID of the project the items should be added to
    :param import_id: (optional) ID to existing Import
    :param user_id: (your) user_id, which this import will be associated with
    :param import_name: Concise and descriptive name for this import
    :param description: Proper (markdown) description for this import.
                        Usually this should describe the source of the dataset and, if applicable, the search query.
    :param dry_run: If false, actually write data to the database;
                    If true, simulate best as possible (note, that duplicates within the `items` are not validated
                                                        and not all constraints can be checked)
    :param logger:
    :return: import_id and list of item_ids that were actually used in the end
    """
    if logger is None:
        logger = logging.getLogger('nacsos_data.util.academic.import')

    if project_id is None:
        raise AttributeError('You have to provide a project ID!')

    with tempfile.NamedTemporaryFile('w+') as duplicate_buffer:
        async with db_engine.session() as session:  # type: AsyncSession
            # Get the import and figure out what ids to deduplicate on, based on import type
            import_orm = await get_or_create_import(session=session,
                                                    project_id=project_id,
                                                    import_id=import_id,
                                                    user_id=user_id,
                                                    import_name=import_name,
                                                    description=description,
                                                    i_type='script')
            import_id = str(import_orm.import_id)
            revision_id = str(uuid.uuid4())
            latest_revision = await _get_latest_revision(session=session, import_id=import_id)
            latest_revision += 1
            session.add(ImportRevision(
                import_revision_id=revision_id,
                import_id=import_id,
                import_revision_counter=latest_revision,
            ))
            await session.flush()

            with elapsed_timer(logger, 'Checking new items for obvious ID-based duplicates'):
                n_unknown_items, n_new_items, token_counts, m2m_buffer = await _find_id_duplicates(
                    session=session,
                    project_id=str(project_id),
                    new_items=new_items,
                    logger=logger,
                    fp=duplicate_buffer
                )
            logger.info(f'Found {n_unknown_items:,} unknown items and {len(m2m_buffer):,} duplicates in first pass.')

        index: MilvusDuplicateIndex | None = None
        if n_unknown_items > 0:
            with elapsed_timer(logger, f'Constructing vocabulary from {len(token_counts):,} `token_counts`'):
                vocabulary = extract_vocabulary(token_counts, min_count=1, max_features=max_features)
                del token_counts  # clean up term counts to save RAM

            if vectoriser is None:
                with elapsed_timer(logger, f'Setting up vectorizer with {len(vocabulary):,} tokens in the vocabulary'):
                    vectoriser = CountVectorizer(vocabulary=vocabulary)

            logger.debug('Constructing Milvus index...')
            async with db_engine.session() as session:  # type: AsyncSession
                index = MilvusDuplicateIndex(
                    existing_items=read_item_entries_from_db(
                        session=session,
                        batch_size=batch_size,
                        project_id=project_id,
                        min_text_len=min_text_len,
                        log=logger
                    ),
                    new_items=gen_academic_entries(_read_buffered_items(duplicate_buffer)),
                    project_id=project_id,
                    vectoriser=vectoriser,
                    max_slop=max_slop,
                    batch_size=batch_size)

                with elapsed_timer(logger, '  -> initialising duplicate detection index...'):
                    await index.init()

        logger.info('Finished pre-processing and index building.')
        logger.info('Proceeding to insert new items and creating m2m tuples...')
        num_updated = 0
        async with db_engine.session() as session:  # type: AsyncSession
            with elapsed_timer(logger, f'Inserting {len(m2m_buffer):,} buffered m2m relations'):
                for item_id in m2m_buffer:
                    await _upsert_m2m(session=session, item_id=item_id, import_id=import_id, latest_revision=latest_revision,
                                      logger=logger, dry_run=dry_run)

            if n_unknown_items == 0 or index is None:
                logger.info('No unknown items found, ending here!')
<<<<<<< HEAD
                return import_id
=======
                await session.commit()
                return import_id, list(imported_item_ids)
>>>>>>> fb37ce55

            with elapsed_timer(logger, f'Loading milvus collection "{index.collection_name}"'):
                index.client.load_collection(index.collection_name)

            logger.info(f'Inserting (maybe) {n_unknown_items:,} buffered duplicate candidates...')
            for item in _read_buffered_items(duplicate_buffer):
                try:
                    async with session.begin_nested():
                        with elapsed_timer(logger, f'Importing AcademicItem with doi {item.doi} and title "{item.title}"'):
                            # Make sure the item fields are complete and clean
                            item = _ensure_clean_item(item, project_id=str(project_id))

                            # Search for duplicates in the index and the database
                            existing_id = await _find_duplicate(session=session, item=item, project_id=str(project_id),
                                                                min_text_len=min_text_len, index=index, logger=logger)

                            # Insert a new item or an item variant
                            item_id, has_changes = await _insert_item(session=session, item=item, existing_id=existing_id,
                                                                      import_id=import_id, dry_run=dry_run, logger=logger)
                            num_updated += has_changes

                            # UPSERT m2m
                            await _upsert_m2m(session=session, item_id=item_id, import_id=import_id, latest_revision=latest_revision,
                                              logger=logger, dry_run=dry_run)


                except (UniqueViolation, IntegrityError, OperationalError) as e:
                    logger.exception(e)

            # All done, commit and finalise import transaction.
            logger.info('Finally committing all changes to the database!')
            await session.commit()

    with elapsed_timer(logger, 'Cleaning up milvus!'):
        index.client.drop_collection(index.collection_name)

    with elapsed_timer(logger, 'Updating revision stats...'):
        async with db_engine.session() as session:  # type: AsyncSession
            num_items = (await session.execute(text('SELECT count(1) FROM m2m_import_item WHERE import_id = :import_id'),
                                               {'import_id': import_id})).scalar()
            num_items_new = (await session.execute(text('SELECT count(1) '
                                                        'FROM m2m_import_item '
                                                        'WHERE first_revision = :rev AND import_id=:import_id'),
                                                   {'rev': latest_revision, 'import_id': import_id})).scalar()
            num_items_removed = (await session.execute(text('SELECT count(1) '
                                                            'FROM m2m_import_item '
                                                            'WHERE latest_revision = :rev AND import_id=:import_id'),
                                                       {'rev': latest_revision - 1, 'import_id': import_id})).scalar()
            await session.execute(update(ImportRevision),
                                  {
                                      'import_revision_id': revision_id,
                                      'num_items': num_items,
                                      'num_items_retrieved': n_new_items,
                                      'num_items_new': num_items_new,
                                      'num_items_updated': num_updated,
                                      'num_items_removed': num_items_removed,
                                  })

    logger.info('Import complete, returning to initiator with IDs!')
    return import_id


async def import_wos_files(sources: list[Path],
                           db_config: Path,
                           project_id: str | None = None,
                           import_id: str | None = None,
                           logger: logging.Logger | None = None) -> None:
    """
    Import Web of Science files in ISI format.
    Each record will be checked for duplicates within the project.

    `project_id` and `import_id` can be set to automatically populate the many-to-many tables
    and link the data to an import or project.

    **sources**
        WoS isi filenames (absolute paths)
    **project_id**
        The project_id to connect these items to (required)
    **import_id**
        The import_id to connect these items to (required)
    """

    from nacsos_data.util.academic.readers.wos import read_wos_file
    if len(sources) == 0:
        raise ValueError('Missing source files!')

    logger = logging.getLogger('import_wos_file') if logger is None else logger

    def from_sources() -> Generator[AcademicItemModel, None, None]:
        for source in sources:
            for itm in read_wos_file(filepath=str(source), project_id=project_id):
                itm.item_id = uuid.uuid4()
                yield itm

    logger.info(f'Importing articles from web of science files: {sources}')
    if import_id is None:
        raise ValueError('Import ID is not set!')
    if project_id is None:
        raise ValueError('Project ID is not set!')
    db_engine = get_engine_async(conf_file=str(db_config))

    await import_academic_items(
        db_engine=db_engine,
        project_id=project_id,
        new_items=from_sources,
        import_name=None,
        description=None,
        user_id=None,
        import_id=import_id,
        vectoriser=None,
        max_slop=0.05,
        batch_size=5000,
        dry_run=False,
        logger=logger
    )


async def import_scopus_csv_file(sources: list[Path],
                                 db_config: Path,
                                 project_id: str | None = None,
                                 import_id: str | None = None,
                                 logger: logging.Logger | None = None) -> None:
    """
    Import Scopus files in CSV format.
    Consult the [documentation](https://apsis.mcc-berlin.net/nacsos-docs/user/import/) before continuing!
    Each record will be checked for duplicates within the project.

    `project_id` and `import_id` can be set to automatically populate the many-to-many tables
    and link the data to an import or project.

    **records**
        An Artefact with scopus csv filenames.
    **project_id**
        The project_id to connect these items to (required)
    **import_id**
        The import_id to connect these items to (required)
    """

    from nacsos_data.util.academic.readers.scopus import read_scopus_csv_file
    if len(sources) == 0:
        raise ValueError('Missing source files!')

    logger = logging.getLogger('import_scopus_csv') if logger is None else logger

    def from_sources() -> Generator[AcademicItemModel, None, None]:
        for source in sources:
            for itm in read_scopus_csv_file(filepath=str(source), project_id=project_id):
                itm.item_id = uuid.uuid4()
                yield itm

    logger.info(f'Importing articles from scopus CSV files: {sources}')
    if import_id is None:
        raise ValueError('Import ID is not set!')
    if project_id is None:
        raise ValueError('Project ID is not set!')
    db_engine = get_engine_async(conf_file=str(db_config))

    await import_academic_items(
        db_engine=db_engine,
        project_id=project_id,
        new_items=from_sources,
        import_name=None,
        description=None,
        user_id=None,
        import_id=import_id,
        vectoriser=None,
        max_slop=0.05,
        batch_size=5000,
        dry_run=False,
        logger=logger
    )


async def import_academic_db(sources: list[Path],
                             db_config: Path,
                             project_id: str | None = None,
                             import_id: str | None = None,
                             logger: logging.Logger | None = None) -> None:
    """
    Import articles that are in the exact format of how AcademicItems are stored in the database.
    We assume one JSON-encoded AcademicItemModel per line.

    `project_id` and `import_id` can be set to automatically populate the M2M tables
    and link the data to an import or project.

    **sources**
        An Artefact of a AcademicItems
    **project_id**
        The project_id to connect these tweets to
    **import_id**
        The import_id to connect these tweets to
    """

    if len(sources) == 0:
        raise ValueError('Missing source files!')

    logger = logging.getLogger('import_academic_file') if logger is None else logger

    def from_sources() -> Generator[AcademicItemModel, None, None]:
        for source in sources:
            with open(source, 'r') as f:
                for line in f:
                    itm = AcademicItemModel.model_validate_json(line)
                    itm.item_id = uuid.uuid4()
                    yield itm

    logger.info(f'Importing articles (AcademicItemModel-formatted) from file: {sources}')
    if import_id is None:
        raise ValueError('Import ID is not set!')
    if project_id is None:
        raise ValueError('Project ID is not set!')
    db_engine = get_engine_async(conf_file=str(db_config))

    await import_academic_items(
        db_engine=db_engine,
        project_id=project_id,
        new_items=from_sources,
        import_name=None,
        description=None,
        user_id=None,
        import_id=import_id,
        vectoriser=None,
        max_slop=0.05,
        batch_size=5000,
        dry_run=False,
        logger=logger
    )


async def import_openalex(query: str,
                          openalex_url: str,
                          db_config: Path,
                          def_type: DefType = 'lucene',
                          field: SearchField = 'title_abstract',
                          op: OpType = 'AND',
                          project_id: str | None = None,
                          import_id: str | None = None,
                          logger: logging.Logger | None = None) -> None:
    """
    Import items from our self-hosted Solr database.
    Each record will be checked for duplicates within the project.

    `project_id` and `import_id` can be set to automatically populate the many-to-many tables
    and link the data to an import or project.

    **query**
        The solr query to run
    **def_type**
        The solr parser to use, typically this is 'lucene'
    **field**
        The field the search is executed on, often this is set to title & abstract
    **op**
        Usually you want this to be set to 'AND'
    **project_id**
        The project_id to connect these items to (required)
    **import_id**
        The import_id to connect these items to (required)
    """
    from nacsos_data.util.academic.readers.openalex import generate_items_from_openalex
    logger = logging.getLogger('import_openalex') if logger is None else logger

    def from_source() -> Generator[AcademicItemModel, None, None]:

        for itm in generate_items_from_openalex(
                query=query,
                openalex_endpoint=openalex_url,
                def_type=def_type,
                field=field,
                op=op,
                batch_size=1000,
                log=logger
        ):
            itm.item_id = uuid.uuid4()
            yield itm

    logger.info('Importing articles from OpenAlex-solr')
    if import_id is None:
        raise ValueError('Import ID is not set!')
    if project_id is None:
        raise ValueError('Project ID is not set!')
    db_engine = get_engine_async(conf_file=str(db_config))

    await import_academic_items(
        db_engine=db_engine,
        project_id=project_id,
        new_items=from_source,
        import_name=None,
        description=None,
        user_id=None,
        import_id=import_id,
        vectoriser=None,
        max_slop=0.05,
        batch_size=5000,
        dry_run=False,
        logger=logger
    )


async def import_openalex_files(sources: list[Path],
                                db_config: Path,
                                project_id: str | None = None,
                                import_id: str | None = None,
                                logger: logging.Logger | None = None) -> None:
    """
    Import articles that are in the OpenAlex format used in our solr database.
    We assume one JSON-encoded WorkSolr object per line.

    `project_id` and `import_id` can be set to automatically populate the M2M tables
    and link the data to an import or project.

    **articles**
        An Artefact of a solr export
    **project_id**
        The project_id to connect these tweets to
    **import_id**
        The import_id to connect these tweets to
    """
    from nacsos_data.models.openalex.solr import WorkSolr
    from nacsos_data.util.academic.readers.openalex import translate_doc, translate_work

    logger = logging.getLogger('import_openalex_files') if logger is None else logger

    def from_sources() -> Generator[AcademicItemModel, None, None]:
        for source in sources:
            with open(source, 'r') as f:
                for line in f:
                    itm = translate_work(translate_doc(WorkSolr.model_validate_json(line)))
                    itm.item_id = uuid.uuid4()
                    yield itm

    logger.info(f'Importing articles (WorkSolr-formatted) from files: {sources}')
    if import_id is None:
        raise ValueError('Import ID is not set!')
    if project_id is None:
        raise ValueError('Project ID is not set!')
    db_engine = get_engine_async(conf_file=str(db_config))

    await import_academic_items(
        db_engine=db_engine,
        project_id=project_id,
        new_items=from_sources,
        import_name=None,
        description=None,
        user_id=None,
        import_id=import_id,
        vectoriser=None,
        max_slop=0.05,
        batch_size=5000,
        dry_run=False,
        logger=logger
    )<|MERGE_RESOLUTION|>--- conflicted
+++ resolved
@@ -6,7 +6,7 @@
 from typing import Generator, IO
 from collections import defaultdict
 
-from sqlalchemy import insert, text, update
+from sqlalchemy import text, update
 from sqlalchemy.dialects.postgresql import insert as insert_pg
 from sqlalchemy.exc import IntegrityError
 from sqlalchemy.ext.asyncio import AsyncSession  # noqa: F401
@@ -19,7 +19,6 @@
     AcademicItemGenerator,
     read_item_entries_from_db,
     gen_academic_entries,
-    read_item_ids_for_import,
     read_known_ids_map,
     IdField
 )
@@ -28,12 +27,11 @@
 from ...models.items import AcademicItemModel, ItemEntry
 from ...models.imports import M2MImportItemType
 from ...models.openalex.solr import DefType, SearchField, OpType
-from .. import gather_async, elapsed_timer
+from .. import elapsed_timer
 from ..text import tokenise_item, extract_vocabulary, itm2txt
 from ..duplicate import MilvusDuplicateIndex, PynndescentDuplicateIndex
 from .clean import get_cleaned_meta_field
 from .duplicate import str_to_title_slug, find_duplicates, duplicate_insertion
-from ...scripts.dummy_data.dummy_annotations import session
 
 ID_FIELDS: list[IdField] = ['openalex_id', 's2_id', 'scopus_id', 'wos_id', 'pubmed_id', 'dimensions_id']
 
@@ -377,12 +375,8 @@
 
             if n_unknown_items == 0 or index is None:
                 logger.info('No unknown items found, ending here!')
-<<<<<<< HEAD
+                await session.commit()
                 return import_id
-=======
-                await session.commit()
-                return import_id, list(imported_item_ids)
->>>>>>> fb37ce55
 
             with elapsed_timer(logger, f'Loading milvus collection "{index.collection_name}"'):
                 index.client.load_collection(index.collection_name)
