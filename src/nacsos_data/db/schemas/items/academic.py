--- conflicted
+++ resolved
@@ -19,11 +19,7 @@
     # Article DOI (normalised format, e.g. '00.000/0000.0000-00' rather than 'https://dx.doi.org/00.000/0000.0000-00')
     doi = mapped_column(String, nullable=True, unique=False, index=True)
 
-<<<<<<< HEAD
-    # TODO: Summarise design decisions in the documentation
-=======
     # TODO Summarise design decisions in the documentation
->>>>>>> ef518f4d
 
     # TODO Set unique constraints on proprietary IDs and project
 
