--- conflicted
+++ resolved
@@ -51,10 +51,6 @@
 
     keywords: list[str] | None = None
 
-<<<<<<< HEAD
     authors: list[AcademicAuthorModel] | None = None
 
-    meta: dict[str, Any] | None = None
-=======
-    authors: list[AcademicAuthorModel] | None = None
->>>>>>> ef518f4d
+    meta: dict[str, Any] | None = None