--- conflicted
+++ resolved
@@ -4,14 +4,8 @@
 from pydantic import BaseModel
 
 
-<<<<<<< HEAD
-
-class ReferencedTweet(SBaseModel):
+class ReferencedTweet(BaseModel):
     id: str
-=======
-class ReferencedTweet(BaseModel):
-    id: int
->>>>>>> 9d94ad1e
     type: Literal['retweeted', 'quoted', 'replied_to']
 
 
